--- conflicted
+++ resolved
@@ -44,11 +44,8 @@
 pip install -r requirements.txt
 ```
 
-<<<<<<< HEAD
 Download Matterport3D data for Habitat by following the instructions mentioned [here](https://github.com/facebookresearch/habitat-api#data)
-=======
-Download Matterport3D data for Habitat using the instructions provided here: https://github.com/facebookresearch/habitat-api#data
->>>>>>> bd4f0bc4
+
 
 Run the following commands to download multiON dataset and cached oracle maps:
 ```
